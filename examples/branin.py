--- conflicted
+++ resolved
@@ -5,23 +5,14 @@
 
 from sacred import Experiment
 from labwatch.assistant import LabAssistant
-<<<<<<< HEAD
-from labwatch.optimizers import SMAC3
-from labwatch.optimizers.robo_wrapper import RoBOWrapper
-=======
 from labwatch.optimizers import RoBO
->>>>>>> 6a6eb7a4
 from labwatch.hyperparameters import UniformFloat
 import numpy as np
 
 c = pymongo.MongoClient()
 db = c.labwatch_branin
 ex = Experiment('labwatch_branin_test')
-<<<<<<< HEAD
-a = LabAssistant(db, ex, optimizer=RoBOWrapper, always_inject_observer=True)
-=======
 a = LabAssistant(db, ex, optimizer=RoBO, always_inject_observer=True)
->>>>>>> 6a6eb7a4
 
 
 @ex.config
@@ -29,18 +20,8 @@
     x = (0., 5.)
 
 
-
 @a.searchspace
 def search_space():
-<<<<<<< HEAD
-    x1 = UniformFloat(lower=-5, upper=10)
-    x2 = UniformFloat(lower=0, upper=15)
-
-
-@ex.automain
-def branin_cost(x1, x2):
-
-=======
     x = (UniformFloat(-5, 10), UniformFloat(0, 15))
 
 
@@ -48,7 +29,6 @@
 def branin_cost(x):
     x1, x2 = x
     print("{:.2f}, {:.2f}".format(x1, x2))
->>>>>>> 6a6eb7a4
     y = (x2 - (5.1 / (4 * np.pi ** 2)) * x1 ** 2 + 5 * x1 / np.pi - 6) ** 2
     y += 10 * (1 - 1 / (8 * np.pi)) * np.cos(x1) + 10
 
